﻿/*
 * Licensed to the Apache Software Foundation (ASF) under one or more
 * contributor license agreements.  See the NOTICE file distributed with
 * this work for additional information regarding copyright ownership.
 * The ASF licenses this file to You under the Apache License, Version 2.0
 * (the "License"); you may not use this file except in compliance with
 * the License.  You may obtain a copy of the License at
 *
 *     http://www.apache.org/licenses/LICENSE-2.0
 *
 * Unless required by applicable law or agreed to in writing, software
 * distributed under the License is distributed on an "AS IS" BASIS,
 * WITHOUT WARRANTIES OR CONDITIONS OF ANY KIND, either express or implied.
 * See the License for the specific language governing permissions and
 * limitations under the License.
 */

using System;
using System.Collections.Generic;
using System.IO;
using System.Threading.Tasks;
using Apache.NMS.AMQP.Message;
using Apache.NMS.AMQP.Meta;
using Apache.NMS.AMQP.Util;
using Apache.NMS.Util;

namespace Apache.NMS.AMQP.Provider.Failover
{
    public class FailoverProvider : IProvider, IProviderListener
    {
        private readonly object SyncRoot = new object();

        private static int UNDEFINED = -1;

        public static int DEFAULT_INITIAL_RECONNECT_DELAY = 0;
        public static long DEFAULT_RECONNECT_DELAY = 10;
        public static double DEFAULT_RECONNECT_BACKOFF_MULTIPLIER = 2.0d;
        public static long DEFAULT_MAX_RECONNECT_DELAY = (long) Math.Round(TimeSpan.FromSeconds(30).TotalMilliseconds);
        public static int DEFAULT_STARTUP_MAX_RECONNECT_ATTEMPTS = UNDEFINED;
        public static int DEFAULT_MAX_RECONNECT_ATTEMPTS = UNDEFINED;
        public static bool DEFAULT_USE_RECONNECT_BACKOFF = true;
        public static int DEFAULT_WARN_AFTER_RECONNECT_ATTEMPTS = 10;
        public static bool DEFAULT_RANDOMIZE_ENABLED = false;

        private readonly ReconnectControls reconnectControl;
        private readonly FailoverUriPool uris;

        private readonly AtomicBool closed = new AtomicBool();
        private readonly Atomic<bool> failed = new Atomic<bool>();

        private long requestTimeout;
        private long sendTimeout;

        private Uri connectedUri;
        private ConnectionInfo connectionInfo;
        private IProvider provider;
        private IProviderListener listener;

        private List<FailoverRequest> requests = new List<FailoverRequest>();

        internal IProvider ActiveProvider => provider;

        public FailoverProvider(IEnumerable<Uri> uris)
        {
            this.uris = new FailoverUriPool(uris);
            reconnectControl = new ReconnectControls(this);
        }

        public long InitialReconnectDelay { get; set; } = DEFAULT_INITIAL_RECONNECT_DELAY;
        public long ReconnectDelay { get; set; } = DEFAULT_RECONNECT_DELAY;
        public bool UseReconnectBackOff { get; set; } = DEFAULT_USE_RECONNECT_BACKOFF;
        public double ReconnectBackOffMultiplier { get; set; } = DEFAULT_RECONNECT_BACKOFF_MULTIPLIER;
        public long MaxReconnectDelay { get; set; } = DEFAULT_MAX_RECONNECT_DELAY;
        public int StartupMaxReconnectAttempts { get; set; } = DEFAULT_STARTUP_MAX_RECONNECT_ATTEMPTS;
        public int MaxReconnectAttempts { get; set; } = DEFAULT_MAX_RECONNECT_ATTEMPTS;
        public int WarnAfterReconnectAttempts { get; set; } = DEFAULT_WARN_AFTER_RECONNECT_ATTEMPTS;
        public Uri RemoteUri => connectedUri;

        public void Start()
        {
            CheckClosed();

            if (listener == null)
            {
                throw new IllegalStateException("No ProviderListener registered.");
            }
        }

        public Task Connect(ConnectionInfo info)
        {
            CheckClosed();

            requestTimeout = info.requestTimeout;
            sendTimeout = info.SendTimeout;

            connectionInfo = info;
            Tracer.Debug("Initiating initial connection attempt task");
            return TriggerReconnectionAttempt();
        }

        private Task TriggerReconnectionAttempt()
        {
            if (closed)
                return Task.CompletedTask;

            return reconnectControl.ScheduleReconnect(Reconnect);

            async Task Reconnect()
            {
                IProvider provider = null;
                Exception failure = null;
                long reconnectAttempts = reconnectControl.RecordNextAttempt();

                try
                {
                    if (uris.Any())
                    {
                        for (int i = 0; i < uris.Size(); i++)
                        {
                            var target = uris.GetNext();
                            if (target == null)
                            {
                                Tracer.Debug("Failover URI collection unexpectedly modified during connection attempt.");
                                continue;
                            }

                            try
                            {
                                Tracer.Debug($"Connection attempt:[{reconnectAttempts}] to: {target.Scheme}://{target.Host}:{target.Port} in-progress");
                                provider = ProviderFactory.Create(target);
                                await provider.Connect(connectionInfo).ConfigureAwait(false);
                                await InitializeNewConnection(provider).ConfigureAwait(false);
                                return;
                            }
                            catch (Exception e)
                            {
                                Tracer.Info($"Connection attempt:[{reconnectAttempts}] to: {target.Scheme}://{target.Host}:{target.Port} failed");
                                failure = e;
                                try
                                {
                                    provider?.Close();
                                }
                                catch
                                {
                                }
                                finally
                                {
                                    provider = null;
                                }
                            }
                        }
                    }
                    else
                    {
                        Tracer.Debug("No remote URI available to connect to in failover list");
                        // TODO Handle this one.
                        failure = new IOException("No remote URI available for reconnection during connection attempt: " + reconnectAttempts);
                    }
                }
                catch (Exception unknownFailure)
                {
                    Tracer.Warn($"Connection attempt:[{reconnectAttempts}] failed abnormally.");
                    failure = failure ?? unknownFailure;
                }
                finally
                {
                    if (provider == null)
                    {
                        Tracer.Debug($"Connection attempt:[{reconnectControl.ReconnectAttempts}] failed error: {failure?.Message}");
                        if (!reconnectControl.IsReconnectAllowed(failure))
                        {
                            ReportReconnectFailure(failure);
                        }
                        else
                        {
                            await reconnectControl.ScheduleReconnect(Reconnect).ConfigureAwait(false);
                        }
                    }
                }
            }
        }

        private void ReportReconnectFailure(Exception lastFailure)
        {
            Tracer.Error($"Failed to connect after: {reconnectControl.ReconnectAttempts} attempt(s)");
            if (failed.CompareAndSet(false, true))
            {
                if (lastFailure == null)
                {
                    lastFailure = new IOException($"Failed to connect after: {reconnectControl.ReconnectAttempts} attempt(s)");
                }

                var exception = NMSExceptionSupport.Create(lastFailure);
                listener.OnConnectionFailure(exception);
                throw exception;
            }
        }

        private async Task InitializeNewConnection(IProvider provider)
        {
            if (closed)
            {
                try
                {
                    provider.Close();
                }
                catch (Exception e)
                {
                    Tracer.Debug($"Ignoring failure to close failed provider: {provider} {e.Message}");
                }
                return;
            }

            this.provider = provider;
            this.provider.SetProviderListener(this);
            this.connectedUri = provider.RemoteUri;

            if (reconnectControl.IsRecoveryRequired())
            {
                Tracer.Debug($"Signalling connection recovery: {provider}");

                // Allow listener to recover its resources
                await listener.OnConnectionRecovery(provider).ConfigureAwait(false);

                // Restart consumers, send pull commands, etc.
                await listener.OnConnectionRecovered(provider).ConfigureAwait(false);

                // Let the client know that connection has restored.
                listener.OnConnectionRestored(connectedUri);

                // If we try to run pending requests right after the connection is reestablished 
                // it will result in timeout on the first send request
                await Task.Delay(50).ConfigureAwait(false);

                foreach (FailoverRequest request in GetPendingRequests())
                {
                    await request.Run().ConfigureAwait(false);
                }

                reconnectControl.ConnectionEstablished();
            }
            else
            {
                listener.OnConnectionEstablished(connectedUri);
                reconnectControl.ConnectionEstablished();
            }
        }

        public override string ToString()
        {
            return "FailoverProvider: " + (connectedUri == null ? "unconnected" : connectedUri.ToString());
        }

        public void Close()
        {
            if (closed.CompareAndSet(false, true))
            {
                try
                {
                    provider?.Close();
                }
                catch (Exception e)
                {
                    Tracer.Warn("Error caught while closing Provider: " + e.Message);
                }
            }
        }

        public void SetProviderListener(IProviderListener providerListener)
        {
            CheckClosed();

            listener = providerListener;
        }

        public Task CreateResource(ResourceInfo resourceInfo)
        {
            CheckClosed();

            FailoverRequest request = new FailoverRequest(this, requestTimeout)
            {
                DoTask = activeProvider => provider.CreateResource(resourceInfo),
                Name = nameof(CreateResource)
            };

            request.Run();

            return request.Task;
        }

        public Task DestroyResource(ResourceInfo resourceInfo)
        {
            CheckClosed();

            FailoverRequest request = new FailoverRequest(this, requestTimeout)
            {
                DoTask = activeProvider => activeProvider.DestroyResource(resourceInfo),
                Name = nameof(DestroyResource),

                // Allow this to succeed, resource won't get recreated on reconnect.
                SucceedsWhenOffline = true
            };

            request.Run();

            return request.Task;
        }

        public Task StartResource(ResourceInfo resourceInfo)
        {
            CheckClosed();

            FailoverRequest request = new FailoverRequest(this, requestTimeout)
            {
                DoTask = activeProvider => activeProvider.StartResource(resourceInfo),
                Name = nameof(StartResource)
            };

            request.Run();

            return request.Task;
        }

        public Task StopResource(ResourceInfo resourceInfo)
        {
            CheckClosed();

            FailoverRequest request = new FailoverRequest(this, requestTimeout)
            {
                DoTask = activeProvider => activeProvider.StopResource(resourceInfo),
                Name = nameof(StopResource)
            };

            request.Run();

            return request.Task;
        }

        public Task Recover(Id sessionId)
        {
            CheckClosed();

            FailoverRequest request = new FailoverRequest(this, requestTimeout)
            {
                DoTask = activeProvider => activeProvider.Recover(sessionId),
                SucceedsWhenOffline = true,
                Name = nameof(Recover)
            };

            request.Run();

            return request.Task;
        }

        public Task Acknowledge(Id sessionId, AckType ackType)
        {
            CheckClosed();

            FailoverRequest request = new FailoverRequest(this, requestTimeout)
            {
                DoTask = activeProvider => activeProvider.Acknowledge(sessionId, ackType),
                FailureWhenOffline = true,
                Name = nameof(Acknowledge)
            };

            request.Run();

            return request.Task;
        }

        public Task Acknowledge(InboundMessageDispatch envelope, AckType ackType)
        {
            CheckClosed();

            FailoverRequest request = new FailoverRequest(this, requestTimeout)
            {
                DoTask = activeProvider => activeProvider.Acknowledge(envelope, ackType),
                FailureWhenOffline = true,
                Name = nameof(Acknowledge)
            };

            request.Run();

            return request.Task;
        }

        public INmsMessageFactory MessageFactory => provider.MessageFactory;

        public long SendTimeout => sendTimeout;

        public Task Send(OutboundMessageDispatch envelope)
        {
            CheckClosed();

            FailoverRequest request = new FailoverRequest(this, SendTimeout)
            {
                DoTask = activeProvider => activeProvider.Send(envelope),
                Name = nameof(Send)
            };

            request.Run();

            return request.Task;
        }

        public Task Unsubscribe(string name)
        {
            CheckClosed();

            FailoverRequest request = new FailoverRequest(this, SendTimeout)
            {
                DoTask = activeProvider => activeProvider.Unsubscribe(name),
                Name = nameof(Unsubscribe)
            };

            request.Run();

            return request.Task;
        }

        public Task Rollback(TransactionInfo transactionInfo, TransactionInfo nextTransactionInfo)
        {
            CheckClosed();

            FailoverRequest request = new FailoverRequest(this, SendTimeout)
            {
                DoTask = activeProvider => activeProvider.Rollback(transactionInfo, nextTransactionInfo),
                Name = nameof(Rollback),
                SucceedsWhenOffline = true
            };

            request.Run();

            return request.Task;
        }

        public Task Commit(TransactionInfo transactionInfo, TransactionInfo nextTransactionInfo)
        {
            CheckClosed();

            FailoverRequest request = new FailoverRequest(this, SendTimeout)
            {
                DoTask = activeProvider => activeProvider.Commit(transactionInfo, nextTransactionInfo),
                Name = nameof(Commit),
                FailureWhenOffline = true
            };

            request.Run();

            return request.Task;
        }

        public void OnInboundMessage(InboundMessageDispatch envelope)
        {
            if (closed)
                return;

            listener.OnInboundMessage(envelope);
        }

        public void OnConnectionFailure(NMSException exception)
        {
            Tracer.Debug($"Failover: the provider reports failure: {exception.Message}");
            HandleProviderError(provider, exception);
        }

        public Task OnConnectionRecovery(IProvider provider)
        {
            return Task.CompletedTask;
        }

        public void OnConnectionEstablished(Uri remoteUri)
        {
        }

        public Task OnConnectionRecovered(IProvider provider)
        {
            return Task.CompletedTask;
        }

        public void OnConnectionRestored(Uri remoteUri)
        {
        }

        public void OnConnectionInterrupted(Uri failedUri)
        {
        }

        public void OnResourceClosed(ResourceInfo resourceInfo, Exception error)
        {
            if (closed)
                return;

            listener.OnResourceClosed(resourceInfo, error);
        }

        internal void HandleProviderError(IProvider provider, NMSException cause)
        {
            if (closed)
                return;

            lock (SyncRoot)
            {
                // It is possible that another failed request signaled an error for the same provider
                // and we already cleaned up the old failed provider and scheduled a reconnect that
                // has already succeeded, so we need to ensure that we don't kill a valid provider.
                if (provider == this.provider)
                {
                    Tracer.Debug($"handling Provider failure: {cause.ToString()}");
                    this.provider = null;
                    provider.SetProviderListener(null);
                    Uri failedUri = provider.RemoteUri;
                    try
                    {
                        provider.Close();
                    }
                    catch (Exception exception)
                    {
                        Tracer.Debug($"Caught exception while closing failed provider: {exception.Message}");
                    }

                    if (reconnectControl.IsReconnectAllowed(cause))
                    {
                        // Start watching for request timeouts while we are offline, unless we already are.
                        foreach (FailoverRequest failoverRequest in GetPendingRequests())
                        {
                            failoverRequest.ScheduleTimeout();
                        }

<<<<<<< HEAD
                        TriggerReconnectionAttempt();
=======
                        Task.Run(TriggerReconnectionAttempt);
>>>>>>> aab434e0

                        listener?.OnConnectionInterrupted(failedUri);
                    }
                    else
                    {
                        listener?.OnConnectionFailure(cause);
                    }
                }
                else
                {
                    Tracer.Debug($"Ignoring duplicate provider failed event for provider: {provider}");
                }
            }
        }

        private void CheckClosed()
        {
            if (closed)
                throw new IOException("The Provider is already closed");
        }

        internal void AddFailoverRequest(FailoverRequest request)
        {
            lock (requests)
            {
                requests.Add(request);
            }
        }

        internal void RemoveFailoverRequest(FailoverRequest request)
        {
            lock (requests)
            {
                requests.Remove(request);
            }
        }

        internal IEnumerable<FailoverRequest> GetPendingRequests()
        {
            lock (requests)
            {
                return requests.ToArray();
            }
        }

        private class ReconnectControls
        {
            private readonly FailoverProvider failoverProvider;

            // Reconnection state tracking
            private volatile bool recoveryRequired;
            private long reconnectAttempts;
            private long nextReconnectDelay = -1;

            public ReconnectControls(FailoverProvider failoverProvider)
            {
                this.failoverProvider = failoverProvider;
            }

            public long ReconnectAttempts => reconnectAttempts;

            public async Task ScheduleReconnect(Func<Task> action)
            {
                // If no connection recovery required then we have never fully connected to a remote
                // so we proceed down the connect with one immediate connection attempt and then follow
                // on delayed attempts based on configuration.
                if (!recoveryRequired)
                {
                    if (ReconnectAttempts == 0)
                    {
                        Tracer.Debug("Initial connect attempt will be performed immediately");
                        await action();
                    }
                    else if (ReconnectAttempts == 1 && failoverProvider.InitialReconnectDelay > 0)
                    {
                        Tracer.Debug($"Delayed initial reconnect attempt will be in {failoverProvider.InitialReconnectDelay} milliseconds");
                        await Task.Delay(TimeSpan.FromMilliseconds(failoverProvider.InitialReconnectDelay));
                        await action();
                    }
                    else
                    {
                        double delay = NextReconnectDelay();
                        Tracer.Debug($"Next reconnect attempt will be in {delay} milliseconds");
                        await Task.Delay(TimeSpan.FromMilliseconds(delay));
                        await action();
                    }
                }
                else if (ReconnectAttempts == 0)
                {
                    if (failoverProvider.InitialReconnectDelay > 0)
                    {
                        Tracer.Debug($"Delayed initial reconnect attempt will be in {failoverProvider.InitialReconnectDelay} milliseconds");
                        await Task.Delay(TimeSpan.FromMilliseconds(failoverProvider.InitialReconnectDelay));
                        await action();
                    }
                    else
                    {
                        Tracer.Debug("Initial Reconnect attempt will be performed immediately");
                        await action();
                    }
                }
                else
                {
                    double delay = NextReconnectDelay();
                    Tracer.Debug($"Next reconnect attempt will be in {delay} milliseconds");
                    await Task.Delay(TimeSpan.FromMilliseconds(delay));
                    await action();
                }
            }

            private long NextReconnectDelay()
            {
                if (nextReconnectDelay == -1)
                {
                    nextReconnectDelay = failoverProvider.ReconnectDelay;
                }

                if (failoverProvider.UseReconnectBackOff && ReconnectAttempts > 1)
                {
                    // Exponential increment of reconnect delay.
                    nextReconnectDelay = (long) Math.Round(nextReconnectDelay * failoverProvider.ReconnectBackOffMultiplier);
                    if (nextReconnectDelay > failoverProvider.MaxReconnectDelay)
                    {
                        nextReconnectDelay = failoverProvider.MaxReconnectDelay;
                    }
                }

                return nextReconnectDelay;
            }

            public long RecordNextAttempt()
            {
                return ++reconnectAttempts;
            }

            public void ConnectionEstablished()
            {
                recoveryRequired = true;
                nextReconnectDelay = -1;
                reconnectAttempts = 0;
            }

            public bool IsReconnectAllowed(Exception cause)
            {
                // If a connection attempts fail due to Security errors than we abort
                // reconnection as there is a configuration issue and we want to avoid
                // a spinning reconnect cycle that can never complete.
                if (IsStoppageCause(cause))
                {
                    return false;
                }

                return !IsLimitExceeded();
            }

            private bool IsStoppageCause(Exception cause)
            {
                // TODO: Check if fail is due to Security errors
                return false;
            }

            public bool IsLimitExceeded()
            {
                int reconnectLimit = ReconnectAttemptLimit();
                if (reconnectLimit != UNDEFINED && reconnectAttempts >= reconnectLimit)
                {
                    return true;
                }

                return false;
            }

            private int ReconnectAttemptLimit()
            {
                int maxReconnectValue = failoverProvider.MaxReconnectAttempts;
                if (!recoveryRequired && failoverProvider.StartupMaxReconnectAttempts != UNDEFINED)
                {
                    // If this is the first connection attempt and a specific startup retry limit
                    // is configured then use it, otherwise use the main reconnect limit
                    maxReconnectValue = failoverProvider.StartupMaxReconnectAttempts;
                }

                return maxReconnectValue;
            }

            public bool IsRecoveryRequired()
            {
                return recoveryRequired;
            }
        }
    }
}<|MERGE_RESOLUTION|>--- conflicted
+++ resolved
@@ -527,11 +527,7 @@
                             failoverRequest.ScheduleTimeout();
                         }
 
-<<<<<<< HEAD
                         TriggerReconnectionAttempt();
-=======
-                        Task.Run(TriggerReconnectionAttempt);
->>>>>>> aab434e0
 
                         listener?.OnConnectionInterrupted(failedUri);
                     }
